--- conflicted
+++ resolved
@@ -22,12 +22,8 @@
     pip install --upgrade pip && \
     pip install --no-cache-dir -r /tmp/requirements.txt && \
     if [ "$DEVELOPMENT" ]; then pip install --no-cache-dir -r /tmp/dev-requirements.txt; fi && \
-<<<<<<< HEAD
-    apk del build-dependencies
-=======
     apk del build-dependencies && \
     pip install types-requests types-PyYAML
->>>>>>> 42df112b
 
 COPY . /app
 
